# .readthedocs.yml
# Read the Docs configuration file
# See https://docs.readthedocs.io/en/stable/config-file/v2.html for details

# Required
version: 2

# Set build configuration
build:
<<<<<<< HEAD
   os: ubuntu-22.04
   tools:
      python: "3.11"
=======
  os: ubuntu-22.04
  tools:
    python: "3.10"
>>>>>>> ede63718

# Build documentation in the docs/ directory with Sphinx
sphinx:
  configuration: docs/source/conf.py

# Declare the installation process
python:
<<<<<<< HEAD
   install:
   # Install Mitiq with "pip install .[development]"
   - method: pip
     path: .[development]
   system_packages: true
=======
  install:
    # Install Mitiq with "pip install .[development]"
    - method: pip
      path: .[development]
>>>>>>> ede63718
<|MERGE_RESOLUTION|>--- conflicted
+++ resolved
@@ -7,15 +7,9 @@
 
 # Set build configuration
 build:
-<<<<<<< HEAD
-   os: ubuntu-22.04
-   tools:
-      python: "3.11"
-=======
   os: ubuntu-22.04
   tools:
-    python: "3.10"
->>>>>>> ede63718
+    python: "3.11"
 
 # Build documentation in the docs/ directory with Sphinx
 sphinx:
@@ -23,15 +17,8 @@
 
 # Declare the installation process
 python:
-<<<<<<< HEAD
-   install:
-   # Install Mitiq with "pip install .[development]"
-   - method: pip
-     path: .[development]
-   system_packages: true
-=======
   install:
     # Install Mitiq with "pip install .[development]"
     - method: pip
       path: .[development]
->>>>>>> ede63718
+  system_packages: true